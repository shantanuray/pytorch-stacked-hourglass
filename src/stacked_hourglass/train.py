import torch
import torch.backends.cudnn
import torch.nn.parallel
from tqdm import tqdm
import pandas as pd

from stacked_hourglass.loss import joints_mse_loss
from stacked_hourglass.utils.evaluation import accuracy, AverageMeter, final_preds
from stacked_hourglass.utils.transforms import fliplr, flip_back

# # A list of joints to include in the accuracy reported as part of the progress bar.
_ACC_JOINTS = [1]  #, 2, 3, 4, 5, 6, 11, 12, 15, 16]


def do_training_step(model, optimiser, input, target, target_weight=None):
    assert model.training, 'model must be in training mode.'
    assert len(input) == len(target), 'input and target must contain the same number of examples.'

    with torch.enable_grad():
        # Forward pass and loss calculation.
        output = model(input)
        loss = sum(joints_mse_loss(o, target, target_weight) for o in output)

        # Backward pass and parameter update.
        optimiser.zero_grad()
        loss.backward()
        optimiser.step()

    return output[-1], loss.item()


def do_training_epoch(train_loader, model, device, optimiser):
    losses = AverageMeter()
    accuracies = AverageMeter()

    # Put the model in training mode.
    model.train()

    progress = tqdm(enumerate(train_loader), total=len(train_loader), ascii=True, leave=True)
    for i, (input, target, meta) in progress:
        input, target = input.to(device), target.to(device, non_blocking=True)
        target_weight = meta['target_weight'].to(device, non_blocking=True)

        output, loss = do_training_step(model, optimiser, input, target, target_weight)
        # Get list of joints from the data
        # _ACC_JOINTS = range(meta['tpts'].to(device, non_blocking=True).size(0))
        acc = accuracy(output, target, _ACC_JOINTS)

        # measure accuracy and record loss
        losses.update(loss, input.size(0))
        accuracies.update(acc[0], input.size(0))

        # Show accuracy and loss as part of the progress bar.
        progress.set_postfix_str('Loss: {loss:0.4f}, Acc: {acc:0.4f}'.format(
            loss=losses.avg,
            acc=accuracies.avg
        ))

    return losses.avg, accuracies.avg


def do_validation_step(model, input, target, target_weight=None, flip=False):
    assert not model.training, 'model must be in evaluation mode.'
    assert len(input) == len(target), 'input and target must contain the same number of examples.'

    # Forward pass and loss calculation.
    output = model(input)
    loss = sum(joints_mse_loss(o, target, target_weight) for o in output)

    # Get the heatmaps.
    if flip:
        # If `flip` is true, perform horizontally flipped inference as well. This should
        # result in more robust predictions at the expense of additional compute.
        flip_input = fliplr(input.clone().cpu().numpy())
        flip_input = torch.as_tensor(flip_input, dtype=torch.float32)
        flip_output = model(flip_input)
        flip_output = flip_output[-1].cpu()
        flip_output = flip_back(flip_output)
        heatmaps = (output[-1].cpu() + flip_output) / 2
    else:
        heatmaps = output[-1].cpu()

    return heatmaps, loss.item()


def do_validation_epoch(val_loader, model, device, flip=False,
                        debug=False, debug_file=None, epoch=None):
    losses = AverageMeter()
    accuracies = AverageMeter()
    predictions = torch.zeros(len(val_loader.dataset), 1, 2)

    # Put the model in evaluation mode.
    model.eval()

    progress = tqdm(enumerate(val_loader), total=len(val_loader), ascii=True, leave=True)
    for i, (input, target, meta) in progress:
        # Copy data to the training device (eg GPU).
        input = input.to(device, non_blocking=True)
        target = target.to(device, non_blocking=True)
        target_weight = meta['target_weight'].to(device, non_blocking=True)

        heatmaps, loss = do_validation_step(model, input, target, target_weight, flip)

        # Get list of joints from the data
        # _ACC_JOINTS = range(meta['tpts'].to(device, non_blocking=True).size(0))
        # Calculate PCKh from the predicted heatmaps.
        acc = accuracy(heatmaps, target.cpu(), _ACC_JOINTS)

        # Calculate locations in original image space from the predicted heatmaps.
        if 'out_res' in meta and 'inp_res' in meta and 'rot' in meta:
<<<<<<< HEAD
            preds = final_preds(heatmaps,
                                meta['center'],
                                meta['scale'],
                                [256, 256])
=======
            preds, coords = final_preds(heatmaps,
                                        meta['center'],
                                        meta['scale'],
                                        [meta['out_res'].data.cpu().numpy()[0],
                                         meta['out_res'].data.cpu().numpy()[0]])
>>>>>>> e677ddb5
            # TODO
            # preds = final_preds(heatmaps,
            #                     meta['center'],
            #                     meta['scale'],
            #                     [int(meta['out_res'][0][0]), int(meta['out_res'][0][0])],
            #                     [int(meta['inp_res'][0][0]), int(meta['out_res'][0][0])],
            #                     meta['rot'])
        else:
            # Original code
<<<<<<< HEAD
            preds = final_preds(heatmaps,
                                meta['center'],
                                meta['scale'],
                                [256, 256])
=======
            preds, coords = final_preds(heatmaps,
                                        meta['center'],
                                        meta['scale'],
                                        [64, 64])
        validation_log = pd.DataFrame()
        if debug:
            pts_df = pd.DataFrame(meta['pts'].data.cpu().numpy().squeeze(axis=1),
                                  columns=['orig_ref_x', 'orig_ref_y', 'orig_prob'])
            tpts_df = pd.DataFrame(meta['tpts'].data.cpu().numpy().squeeze(axis=1),
                                   columns=['xform_ref_x', 'orig_ref_y', 'orig_prob'])
            coords_df = pd.DataFrame(coords.data.cpu().numpy().squeeze(axis=1),
                                     columns=['xform_pred_x', 'xform_pred_y'])
            preds_df = pd.DataFrame(preds.data.cpu().numpy().squeeze(axis=1),
                                    columns=['pred_x', 'pred_y'])
            epoch_df = pd.DataFrame([epoch + 1] * len(pts_df), columns=['epoch'])
            img_df = pd.DataFrame(meta['img_paths'].data.cpu().str(),
                                  columns=['img_paths'])
            validation_log = pd.concat([epoch_df,
                                       img_df,
                                       pts_df,
                                       tpts_df,
                                       coords_df,
                                       preds_df], axis=1)
            if epoch == 0:
                validation_log.to_csv(debug_file)
            else:
                validation_log.to_csv(debug_file,
                                      mode='a',
                                      header=False)
>>>>>>> e677ddb5
        for example_index, pose in zip(meta['index'], preds):
            predictions[example_index] = pose

        # Record accuracy and loss for this batch.
        losses.update(loss, input.size(0))
        accuracies.update(acc[0].item(), input.size(0))

        # Show accuracy and loss as part of the progress bar.
        progress.set_postfix_str('Loss: {loss:0.4f}, Acc: {acc:0.4f}'.format(
            loss=losses.avg,
            acc=accuracies.avg
        ))

    return losses.avg, accuracies.avg, predictions, validation_log<|MERGE_RESOLUTION|>--- conflicted
+++ resolved
@@ -108,18 +108,11 @@
 
         # Calculate locations in original image space from the predicted heatmaps.
         if 'out_res' in meta and 'inp_res' in meta and 'rot' in meta:
-<<<<<<< HEAD
-            preds = final_preds(heatmaps,
-                                meta['center'],
-                                meta['scale'],
-                                [256, 256])
-=======
             preds, coords = final_preds(heatmaps,
                                         meta['center'],
                                         meta['scale'],
                                         [meta['out_res'].data.cpu().numpy()[0],
                                          meta['out_res'].data.cpu().numpy()[0]])
->>>>>>> e677ddb5
             # TODO
             # preds = final_preds(heatmaps,
             #                     meta['center'],
@@ -129,12 +122,6 @@
             #                     meta['rot'])
         else:
             # Original code
-<<<<<<< HEAD
-            preds = final_preds(heatmaps,
-                                meta['center'],
-                                meta['scale'],
-                                [256, 256])
-=======
             preds, coords = final_preds(heatmaps,
                                         meta['center'],
                                         meta['scale'],
@@ -164,7 +151,6 @@
                 validation_log.to_csv(debug_file,
                                       mode='a',
                                       header=False)
->>>>>>> e677ddb5
         for example_index, pose in zip(meta['index'], preds):
             predictions[example_index] = pose
 
